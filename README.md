--- conflicted
+++ resolved
@@ -106,11 +106,8 @@
 | Check Inn 株式会社 |  | ✅ | ✅  | 🌀 |  | GitHub Copilot・Devinを全エンジニアに導入。<br>ChatGPTは一部導入済み
 | 株式会社LegalOn Technologies | ✅ | ✅ | ✅ | ✅ | 🌀 | Devin、Cursor、ChatGPT、Geminiを全社展開。希望者はClaude Codeも利用可。<br>[AI-powered Development Center of Excellence (AID CoE) 発足！AI駆動開発で LegalOn Technologies の開発を加速する](https://tech.legalforce.co.jp/entry/2025/05/07/115000) |
 | 株式会社Grooves | ✅ | ✅ | ✅  | 🌀 | 🌀 | Gemini for Google Workspaceを導入<br>ChatGPTは希望者に配布|
-<<<<<<< HEAD
 | 株式会社ビットキー | 🌀 | 🌀 | ✅ | 🌀 |  | Geminiを全社導入済み | 
-=======
 | 株式会社ベンジャミン | ✅ | 🌀 | ✅ | 🌀 | 🌀 | AWS環境ではAmazon Q Developer CLIを利用可能、Cursor, Devin, Gemini, GitHub Copilot Enterprise, Claude Codeは申請に基づき利用可能 |
 | ツクリンク株式会社 | ✅ | ✅ | ✅ | | ✅ | Claude Code, Cursor, GitHub Copilotを希望者に配布、Gemini Proを全社導入 <br> [ツクリンクにおける生成AIツールの活用事例](https://zenn.dev/tsukulink/articles/2025-07-gen-ai-tools) |
->>>>>>> 164b30d4
 
 **注:** 上記のチェックマーク（✅）は、各社が公式に発表・確認した導入事例に基づき記載しています。などの出典は各社のプレスリリースや公式ニュースから引用しています。