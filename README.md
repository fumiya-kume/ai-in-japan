--- conflicted
+++ resolved
@@ -91,9 +91,6 @@
 | 株式会社コロプラ                         | ✅          | 🌀         | ✅                  | ✅           | ✅           | （Gemini Pro全社導入、Gemini CLI一部導入） <br> [AI駆動開発に向けた取り組み - AI推進組織の発足とCursorの導入](https://blog.colopl.dev/entry/cursor-engineer-adoption-2025) |
 | 株式会社 mov | ✅ | ✅ | ✅  | ✅ | ✅ | [mov は各種 AI ツールを導入しています](https://note.com/kaiba/n/n25e5cce10932)
 | [株式会社kubell](https://www.kubell.com/) | 🌀 | 🌀 | ✅ | | 🌀 | 希望者にはCursor,Devin,ClaudeCodeなど付与。全社としてはGeminiが使えるような環境。 |
-<<<<<<< HEAD
-| アスクル株式会社                            |  | 🌀 | ✅  | ✅ |  | GitHub Copilotは全エンジニアに、ChatGPTは全社的に導入済み。Devinは一部開発チームから順次導入しています。<br> [全社員を対象に自社専用対話型生成AIツールを運用開始](https://www.askul.co.jp/kaisya/dx/stories/00146.html?nextUri=/kaisya/dx/stories/00146.html)                                                                                                                                                                                                                                                                                                                                                                                                                                                                                     |
-=======
 | 株式会社エスマット                         | ✅          | ✅         | ✅                  | ✅           | ✅           | 個人が好きな環境を選択可能。Claude Codeは利用量に応じてMAXプランに切り替え可。|
 | 株式会社B4A | 🌀 | ✅ | ✅ | 🌀 | ✅ | プロダクトチーム全社員がClaude CodeとDevin利用可能。<br>全社員がGemini利用可能。<br>CursorとChatGPTは一部のみ利用可能。 |
 | mocomoco株式会社                        | 🌀          | 🌀         | ✅                  | ✅           | ✅           | mocomocoでは、Claude Codeを開発部全員に導入しています🤖 <br> https://x.com/gojiteji/status/1936074104811229686 |
@@ -101,6 +98,6 @@
 | 株式会社キャリアインデックス | 🌀 | ✅ | ✅  | 🌀 | 🌀 | エンジニアに関して、Claude Codeは今後MAXを利用する予定、CodeRabbitも一部導入中。Geminiは全社員導入中。 |
 | 株式会社iCARE                          | 🌀          | ✅         | ✅                  |            | 🌀           | 全社的にAIツールの利用を推進。GitHub Copilot・Devin（Wiki・Search・Session）を全社導入、Claude Codeのmaxプランを全エンジニアに展開予定
 | フリー株式会社 |  | 🌀 | ✅  | Gemini | 🌀 | [AIエージェントCline、freeeはどうやって全社導入した？](https://developers.freee.co.jp/entry/ai-cline-rolling-out)
->>>>>>> 8d88303f
+| アスクル株式会社                            |  | 🌀 | ✅  | ✅ |  | GitHub Copilotは全エンジニアに、ChatGPTは全社的に導入済み。Devinは一部開発チームから順次導入しています。<br> [全社員を対象に自社専用対話型生成AIツールを運用開始](https://www.askul.co.jp/kaisya/dx/stories/00146.html?nextUri=/kaisya/dx/stories/00146.html)                                                                                                                                                                                                                                                                                                                                                                                                                                                                                     |
 
 **注:** 上記のチェックマーク（✅）は、各社が公式に発表・確認した導入事例に基づき記載しています。などの出典は各社のプレスリリースや公式ニュースから引用しています。