# ai-in-japan

AI系開発ツールを導入している企業まとめ

# Contribution 大歓迎です！

証拠のURLとともに、PRを送っていただけると大変助かります！🙌

|絵文字|状態|
|---|---|
|✅|全社導入|
|🌀|一部導入|
| |導入してない|



| **会社名**                           | **Cursor** | **Devin** | **GitHub Copilot** | **ChatGPT** | **公式情報（例：プレスリリース等）**                      |
| --------------------------------- | ---------- | --------- | ------------------ | ----------- | ----------------------------------------- |
| 株式会社メルカリ                          | ✅          | ✅         | ✅                  | ✅           | （Cursor全社導入、Copilot導入で生産性向上など）            |
| パナソニックホールディングス株式会社 (Panasonic HD) |            |           | ✅                  | ✅           | （「PX-GPT」を全社員約9万人に提供） <br>  [開発スタイルの変革！ パナソニックグループでのGitHubとGitHub Copilot導入でやってみたこと](https://assets.ctfassets.net/wfutmusr1t3h/CREJxXjTaY2iEjREUnEfK/7758a1df872ed5a0d814e09563af38b6/1730_GitHubRecapTokyo_Panasonic_20241128__.pdf)                   |
| 日立製作所 (Hitachi)                   |            |           |                    | ✅           | （「ジェネレーティブAIセンター」創設を発表）                   |
| NECグループ (日本電気株式会社)                |            |           |                    | ✅           | （全社でChatGPT積極活用の方針を発表）                    |
| 三菱UFJフィナンシャル・グループ                 |            |           |                    | ✅           | （2023年夏にChatGPTを社内導入予定と発表）                |
| SBIホールディングス株式会社 (SBIグループ)         |            |           |                    | ✅           | （2025年3月よりChatGPT Enterprise導入開始）         |
| 大和証券株式会社                          |            |           |                    | ✅           | （全社員約9,000人にChatGPTを導入）                   |
| 株式会社リクルート                         |            |           | ✅                  | ✅           | （Copilot全社展開予定、ChatGPT Enterprise利用）      |
| LINEヤフー株式会社                       |            |           | ✅                  |             | （全エンジニア7,000名にGitHub Copilot導入）           |
| ソフトバンク株式会社                        |            |           |                    | ✅           | （社内で生成AI活用を推進）                            |
| GMOインターネットグループ株式会社                |            |           | ✅                  | ✅           | （社内でGitHub Copilot・ChatGPTを活用）            |
| GMOペパボ株式会社                |✅            |✅           | ✅                  | ✅           | （社内でCursor, Devin, GitHub Copilot, ChatGPTを活用）            |
| 株式会社ミクシィ                          |            |           |                    | ✅           | （ChatGPT Enterpriseを全従業員に導入）              |
| 大日本印刷株式会社 (DNP)                   |            |           |                    | ✅           | （ChatGPT Enterpriseを研究開発等の部門で導入）          |
| Zenken株式会社                        |            |           |                    | ✅           | （国内初、全社員にChatGPT Enterprise導入）            |
| 株式会社リバネス                          |            |           |                    | ✅           | （ChatGPT Enterpriseを全社員に導入）               |
| 株式会社カカクコム                         | ✅          |           |                    |             | （AIコードエディタ「Cursor」を全エンジニア約500人に導入）        |
| 株式会社エブリー                          | ✅          |           |                    |             | （「Cursor」を全エンジニア・PdMに導入）                  |
| クラウドエース株式会社                       |            | ✅         |                    |             | （自律型AIエンジニア「Devin」を本格導入）                  |
| 株式会社Hacobu                        |            |           | ✅                  | ✅           | （ChatGPT連携システム構築＆Copilotを全エンジニアに導入）       |
| 株式会社ヘッドウォータース                     |            |           | ✅                  |             | （全社で「GitHub Copilot」を導入）                  |
| 株式会社メタップス                         |            |           | ✅                  |             | （全エンジニアに「GitHub Copilot for Business」を導入） |
| 株式会社ツクルバ                          |            |           | ✅                  |             | （全エンジニアに「GitHub Copilot」利用環境を提供）          |
| 株式会社ワンキャリア                        |            |           | ✅                  |             | （AIコーディング支援ツール「GitHub Copilot」を導入）        |
| ENECHANGE株式会社                     |            |           | ✅                  | ✅           | （全エンジニアにCopilot導入＆全従業員にChatGPT Plus導入）    |
| 株式会社クリエ                           |            |           | ✅                  |             | （「GitHub Copilot Business」を2024年6月より導入）   |
| 株式会社スカイディスク                       |            |           | ✅                  |             | （GPT-4搭載「GitHub Copilot X」を全エンジニアに導入）     |
| 株式会社Sapeet                        |            | ✅         |                    |             | （全エンジニアが完全自律型AIエンジニア「Devin」利用可能に）         |
| 株式会社エクスプラザ                        | ✅          |           |                    | ✅           | （全社員にCursor導入・全員がChatGPT活用）               |
| 株式会社みずかげ製作所                       |            | ✅         |                    |             | （「Devin」導入し副業エンジニア含め活用）                   |
| 株式会社マネーフォワード                      |            |           | ✅                  |             | （GitHub Copilot導入効果を検証・活用）                |
| 株式会社ZOZO                          |            |           | ✅                  |             | （GitHub Copilot導入時の工夫点を紹介）                |
| 株式会社NTTデータ                        |            |           | ✅                  |             | （2023年度に社内でGitHub Copilot先行導入・効果検証）       |
| 株式会社ビザスク                         |            | ✅         | ✅                  | ✅          | （Cline(Vertex AI)やGenemi、AIモデルとしてはClaudeも活用している旨公開情報有り） <br> [安全で迅速なAI導入](https://tech.visasq.com/ai-development-infra-fast-start)、[ChatGPTをZapierで使う](https://tech.visasq.com/chatgpt-with-zapier) |
| 株式会社ベースマキナ                          | ✅          | ✅         | ✅                  | ✅           | （Cursor・Copilotを開発にて全社導入、Devin・ChatGPTを必要に応じて活用）  <br> [開発期間2週間！新機能の叩き台をAIエージェント駆動で爆速開発した話](https://tech.basemachina.jp/entry/prototyping-with-ai-agent)           |
| コクヨ株式会社                          |            | ✅         | ✅                  | ✅           | （Devin導入、Copilot導入、GPTを含めた複数LLMモデルのチャットツール有り） <br> [Devin導入記事](https://note.com/kokuyo_engineer/n/n2f4035ec6447)、[GitHub Copilot関連記事](https://note.com/kokuyo_engineer/n/n2c0572956865)、[GPTを含めた複数LLMモデルのチャットツール](https://classmethod.jp/cases/kokuyo/)            |
<<<<<<< HEAD
| REALITY株式会社                          |            |          | ✅                  |           | （全エンジニアに「GitHub Copilot」利用環境を提供）           |
=======
| 株式会社スタディスト                          | ✅          | ✅         | ✅                  | ✅           | （全社の希望者に各アカウントを配布、Claude Teamを利用）  <br> [スタディストにおけるAIツールの柔軟な活用と効率化への道のり](https://studist.tech/studist-ai-tools-b42a78f8db7c)           |
| 株式会社ココナラ                         | ✅          |           | ✅                  |             | （Cursor BusinessとGitHub Copilotを全社導入） <br> [いかにしてココナラはCursor Businessを導入したのか?](https://zenn.dev/coconala/articles/coconala-cursor-business-introduction) |
>>>>>>> f4860089

**注:** 上記のチェックマーク（✅）は、各社が公式に発表・確認した導入事例に基づき記載しています。などの出典は各社のプレスリリースや公式ニュースから引用しています。<|MERGE_RESOLUTION|>--- conflicted
+++ resolved
@@ -52,11 +52,8 @@
 | 株式会社ビザスク                         |            | ✅         | ✅                  | ✅          | （Cline(Vertex AI)やGenemi、AIモデルとしてはClaudeも活用している旨公開情報有り） <br> [安全で迅速なAI導入](https://tech.visasq.com/ai-development-infra-fast-start)、[ChatGPTをZapierで使う](https://tech.visasq.com/chatgpt-with-zapier) |
 | 株式会社ベースマキナ                          | ✅          | ✅         | ✅                  | ✅           | （Cursor・Copilotを開発にて全社導入、Devin・ChatGPTを必要に応じて活用）  <br> [開発期間2週間！新機能の叩き台をAIエージェント駆動で爆速開発した話](https://tech.basemachina.jp/entry/prototyping-with-ai-agent)           |
 | コクヨ株式会社                          |            | ✅         | ✅                  | ✅           | （Devin導入、Copilot導入、GPTを含めた複数LLMモデルのチャットツール有り） <br> [Devin導入記事](https://note.com/kokuyo_engineer/n/n2f4035ec6447)、[GitHub Copilot関連記事](https://note.com/kokuyo_engineer/n/n2c0572956865)、[GPTを含めた複数LLMモデルのチャットツール](https://classmethod.jp/cases/kokuyo/)            |
-<<<<<<< HEAD
-| REALITY株式会社                          |            |          | ✅                  |           | （全エンジニアに「GitHub Copilot」利用環境を提供）           |
-=======
 | 株式会社スタディスト                          | ✅          | ✅         | ✅                  | ✅           | （全社の希望者に各アカウントを配布、Claude Teamを利用）  <br> [スタディストにおけるAIツールの柔軟な活用と効率化への道のり](https://studist.tech/studist-ai-tools-b42a78f8db7c)           |
 | 株式会社ココナラ                         | ✅          |           | ✅                  |             | （Cursor BusinessとGitHub Copilotを全社導入） <br> [いかにしてココナラはCursor Businessを導入したのか?](https://zenn.dev/coconala/articles/coconala-cursor-business-introduction) |
->>>>>>> f4860089
+| REALITY株式会社                          |            |          | ✅                  |           | （全エンジニアに「GitHub Copilot」利用環境を提供）           |
 
 **注:** 上記のチェックマーク（✅）は、各社が公式に発表・確認した導入事例に基づき記載しています。などの出典は各社のプレスリリースや公式ニュースから引用しています。