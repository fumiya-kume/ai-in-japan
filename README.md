--- conflicted
+++ resolved
@@ -102,10 +102,7 @@
 | 株式会社GameWith | ✅ | ✅ | ✅ | ✅ | ✅ | 2023年3月よりGithub Copilot全社導入。2024年5月よりCursor, ChatGPT, Claudeなどの全社導入。Devin, Claude Codeも試験導入後に全社導入、その他Geminiも導入済み） <br> 【[GameWithでAIをうまく使うために取り組んでいること](https://tech.gamewith.co.jp/entry/2023/05/23/184033)】 <br> 【[AIツールの選択肢が増えたのでCursorを使い始めてみた話](https://tech.gamewith.co.jp/entry/2024/12/04/161409)】 <br> 【[Devinを2ヶ月間使った結果](https://tech.gamewith.co.jp/entry/2025/05/16/080000)】 |
 | Nature株式会社                         | ✅          | ✅         | ✅                  | 🌀           | ✅           | Google Workspace契約によりGemini Advanced利用可能。他のAIツールも申請すれば基本的に予算範囲内で利用可能。 <br> [【生成AI入門者向け】社内用に作ったスライドを公開します](https://engineering.nature.global/entry/how-to-get-along-well-with-generative-ai-public-version) |
 | Check Inn 株式会社 |  | ✅ | ✅  | 🌀 |  | GitHub Copilot・Devinを全エンジニアに導入。<br>ChatGPTは一部導入済み
-<<<<<<< HEAD
 | 株式会社LegalOn Technologies | ✅ | ✅ | ✅ | ✅ | 🌀 | Devin、Cursor、ChatGPT、Geminiを全社展開。希望者はClaude Codeも利用可。<br>[AI-powered Development Center of Excellence (AID CoE) 発足！AI駆動開発で LegalOn Technologies の開発を加速する](https://tech.legalforce.co.jp/entry/2025/05/07/115000) |
-=======
 | 株式会社Grooves | ✅ | ✅ | ✅  | 🌀 | 🌀 | Gemini for Google Workspaceを導入<br>ChatGPTは希望者に配布|
->>>>>>> f5e10040
 
 **注:** 上記のチェックマーク（✅）は、各社が公式に発表・確認した導入事例に基づき記載しています。などの出典は各社のプレスリリースや公式ニュースから引用しています。