--- conflicted
+++ resolved
@@ -63,11 +63,8 @@
 | 株式会社エアークローゼット | ✅           | 🌀             | ✅            | ✅            | ✅            | (Claude Code Max, GitHub Copilotを全エンジニアに導入し、Cursorは希望者に支給しています。Devinは一部で検証中です。API経由でGeminiも利用しています。）<br> [Claude Code Maxを全エンジニアに導入しました！](https://zenn.dev/aircloset/articles/6a343b70185e02) |
 | 株式会社ゲームエイト                     | 🌀          | ✅         | ✅                  | ✅           | ✅          | （Cursor一部導入、Devin・Copilot・ChatGPT・Claude Code全社導入） <br> [GitHub Copilot導入](https://x.com/chan_san_jp/status/1626073316523130883) <br> [Claude MAX導入](https://x.com/chan_san_jp/status/1930602413473636483) |
 | 株式会社マインディア                     |            |            | ✅                  | ✅           | ✅          | 全社的にLLMは積極的に利用する方針なので申請すれば利用可能です。([参考](https://zenn.dev/p/minedia)) |
-<<<<<<< HEAD
+| 株式会社メドレー                          | ✅          | ✅         | ✅                  | 🌀           | ✅           | 希望者に各アカウントを配布。Devinも100名を超えて積極活用中です。ClaudeCodeはAPI・Maxプランどちらも状況に合わせて導入  <br> [メドレーのAI活用戦略：「AI for All」](https://developer.medley.jp/entry/2025/04/25/112655/)           |
 | 株式会社サイバーエージェント | ✅           | 🌀             | ✅            | ✅            | ✅            | （全社的に GitHub Copilot と ChatGPT をエンタープライズ契約しているのに加え、エンジニア1人あたり $200/月 まで任意の開発AIエージェントの費用を負担） <br> [サイバーエージェントのAI導入事例](https://note.com/cyberagent/n/n10b8191ef9ac) <br> [サイバーエージェントのGitHub Copilot導入と 開発生産性](https://speakerdeck.com/kurochan/saihaesientonogithub-copilotdao-ru-to-kai-fa-sheng-chan-xing?slide=68) <br> [サイバーエージェントのGitHub CopilotのAnalyticsデータを公開！利用開始から約3ヶ月でエンジニアの生産性は向上したのか？](https://developers.cyberagent.co.jp/blog/archives/43059/) <br> [開発AIエージェント導入に年間約4億円を投資決定](https://www.cyberagent.co.jp/news/detail/id=32077) |
-=======
-| 株式会社メドレー                          | ✅          | ✅         | ✅                  | 🌀           | ✅           | 希望者に各アカウントを配布。Devinも100名を超えて積極活用中です。ClaudeCodeはAPI・Maxプランどちらも状況に合わせて導入  <br> [メドレーのAI活用戦略：「AI for All」](https://developer.medley.jp/entry/2025/04/25/112655/)           |
->>>>>>> c543b86a
 
 
 **注:** 上記のチェックマーク（✅）は、各社が公式に発表・確認した導入事例に基づき記載しています。などの出典は各社のプレスリリースや公式ニュースから引用しています。