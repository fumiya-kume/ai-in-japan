# ai-in-japan

AI系開発ツールを導入している企業まとめ

# Contribution 大歓迎です！

PRを送っていただけると大変助かります！🙌

|絵文字|状態|
|---|---|
|✅|全社導入|
|🌀|一部導入|
| |導入してない|



| **会社名**                           | **Cursor** | **Devin** | **GitHub Copilot** | **ChatGPT** | **Claude Code** | **公式情報（例：プレスリリース等）**                      |
| --------------------------------- | ---------- | --------- | ------------------ | ----------- | ------------ | ----------------------------------------- |
| 株式会社メルカリ                          | ✅          | ✅         | ✅                  | ✅           |      ✅       | （Cursor全社導入、Copilot導入で生産性向上など）            |
| パナソニックホールディングス株式会社 (Panasonic HD) |            |           | ✅                  | ✅           |             | （「PX-GPT」を全社員約9万人に提供） <br>  [開発スタイルの変革！ パナソニックグループでのGitHubとGitHub Copilot導入でやってみたこと](https://assets.ctfassets.net/wfutmusr1t3h/CREJxXjTaY2iEjREUnEfK/7758a1df872ed5a0d814e09563af38b6/1730_GitHubRecapTokyo_Panasonic_20241128__.pdf)                   |
| 日立製作所 (Hitachi)                   |            |           |                    | ✅           |             | （「ジェネレーティブAIセンター」創設を発表）                   |
| NECグループ (日本電気株式会社)                |            |           |                    | ✅           |             | （全社でChatGPT積極活用の方針を発表）                    |
| 三菱UFJフィナンシャル・グループ                 |            |           |                    | ✅           |             | （2023年夏にChatGPTを社内導入予定と発表）                |
| SBIホールディングス株式会社 (SBIグループ)         |            |           |                    | ✅           |             | （2025年3月よりChatGPT Enterprise導入開始）         |
| 大和証券株式会社                          |            |           |                    | ✅           |             | （全社員約9,000人にChatGPTを導入）                   |
| 株式会社リクルート                         |            |           | ✅                  | ✅           |             | （Copilot全社展開予定、ChatGPT Enterprise利用）      |
| LINEヤフー株式会社                       |            |           | ✅                  |             |             | （全エンジニア7,000名にGitHub Copilot導入）           |
| ソフトバンク株式会社                        |            |           |                    | ✅           |             | （社内で生成AI活用を推進）                            |
| GMOインターネットグループ株式会社                |            |           | ✅                  | ✅           |             | （社内でGitHub Copilot・ChatGPTを活用）            |
| GMOペパボ株式会社                |✅            |✅           | ✅                  | ✅           |             | （社内でCursor, Devin, GitHub Copilot, ChatGPTを活用）            |
| 株式会社MIXI                          |🌀           |🌀           | ✅                  | ✅           | ✅            | （ChatGPT Enterpriseを全従業員に導入）             |
| 大日本印刷株式会社 (DNP)                   |            |           |                    | ✅           |             | （ChatGPT Enterpriseを研究開発等の部門で導入）          |
| Zenken株式会社                        |            |           |                    | ✅           |             | （国内初、全社員にChatGPT Enterprise導入）            |
| 株式会社リバネス                          |            |           |                    | ✅           |             | （ChatGPT Enterpriseを全社員に導入）               |
| 株式会社リバネスナレッジ                   | ✅         | ✅        |                  | ✅           | ✅            | （APIは各種活用中。manus,Windsurf,Claude Code活用開始）[エンジニアチームをAIエージェント対応組織に変革してうまくいき始めている気がする](https://note.com/geeorgey/n/n71a0bd984115) |
| 株式会社カカクコム                         | ✅          |           |                    |             |              | （AIコードエディタ「Cursor」を全エンジニア約500人に導入）        |
| 株式会社エブリー                          | ✅          |           |                    |             |             | （「Cursor」を全エンジニア・PdMに導入）                  |
| クラウドエース株式会社                       |            | ✅         |                    |             |             | （自律型AIエンジニア「Devin」を本格導入）                  |
| 株式会社Hacobu                        | ✅          | ✅         | ✅                  | ✅           |             | （全エンジニアに「Devin」「Cursor」「ChatGPT」「GitHub Copilot」を導入）<br> [「Devin」「Cursor」「ChatGPT」をテクノロジー部門全体へ展開](https://hacobu.jp/news/15146/) <br> [「ChatGPT」と「GitHub Copilot for Business」を導入](https://hacobu.jp/news/3339/)      |
| 株式会社ヘッドウォータース                     |            |           | ✅                  |             |             | （全社で「GitHub Copilot」を導入）                  |
| 株式会社メタップス                         |            |           | ✅                  |             |             | （全エンジニアに「GitHub Copilot for Business」を導入） |
| 株式会社ツクルバ                          |            |           | ✅                  |             |             | （全エンジニアに「GitHub Copilot」利用環境を提供）          |
| 株式会社ワンキャリア                        |            |           | ✅                  |             |             | （AIコーディング支援ツール「GitHub Copilot」を導入）        |
| ENECHANGE株式会社                     |            |           | ✅                  | ✅           |             | （全エンジニアにCopilot導入＆全従業員にChatGPT Plus導入）    |
| 株式会社クリエ                           |            |           | ✅                  |             |             | （「GitHub Copilot Business」を2024年6月より導入）   |
| 株式会社スカイディスク                       |            |           | ✅                  |             |             | （GPT-4搭載「GitHub Copilot X」を全エンジニアに導入）     |
| 株式会社Sapeet                        |            | ✅         |                    |             |             | （全エンジニアが完全自律型AIエンジニア「Devin」利用可能に）         |
| 株式会社エクスプラザ                        | ✅          |           |                    | ✅           |             | （全社員にCursor導入・全員がChatGPT活用）               |
| 株式会社みずかげ製作所                       |            | ✅         |                    |             |             | （「Devin」導入し副業エンジニア含め活用）                   |
| 株式会社マネーフォワード                      |            |           | ✅                  |             |             | （GitHub Copilot導入効果を検証・活用）                |
| 株式会社ZOZO                          |            |           | ✅                  |             |             | （GitHub Copilot導入時の工夫点を紹介）                |
| 株式会社NTTデータ                        |            |           | ✅                  |             |             | （2023年度に社内でGitHub Copilot先行導入・効果検証）       |
| 株式会社ビザスク                         |            | ✅         | ✅                  | ✅          |             | （Cline(Vertex AI)やGenemi、AIモデルとしてはClaudeも活用している旨公開情報有り） <br> [安全で迅速なAI導入](https://tech.visasq.com/ai-development-infra-fast-start)、[ChatGPTをZapierで使う](https://tech.visasq.com/chatgpt-with-zapier) |
| 株式会社ベースマキナ                          | ✅          | ✅         | ✅                  | ✅           |             | （Cursor・Copilotを開発にて全社導入、Devin・ChatGPTを必要に応じて活用）  <br> [開発期間2週間！新機能の叩き台をAIエージェント駆動で爆速開発した話](https://tech.basemachina.jp/entry/prototyping-with-ai-agent)           |
| コクヨ株式会社                          | 🌀            | ✅         | ✅                  | ✅           | 🌀             | （Devin導入、Copilot導入、GPTを含めた複数LLMモデルのチャットツール有り。Cursor、Claude Codeは一部エンジニアが利用中。） <br> [Devin導入記事](https://note.com/kokuyo_engineer/n/n2f4035ec6447)、[GitHub Copilot関連記事](https://note.com/kokuyo_engineer/n/n2c0572956865)、[GPTを含めた複数LLMモデルのチャットツール](https://classmethod.jp/cases/kokuyo/)            |
| 株式会社スタディスト                          | ✅          | ✅         | ✅                  | ✅           | ✅           | （全社の希望者に各アカウントを配布しており、Claude CodeはAPI経由での利用だけでなくMaxプランも選択可能）  <br> [スタディストにおけるAIツールの柔軟な活用と効率化への道のり](https://studist.tech/studist-ai-tools-b42a78f8db7c)           |
| 株式会社ココナラ                         | ✅          |           | ✅                  |             | 🌀            | （Cursor BusinessとGitHub Copilotを全社導入、Claude Code一部導入） <br> [いかにしてココナラはCursor Businessを導入したのか?](https://zenn.dev/coconala/articles/coconala-cursor-business-introduction) <br> [Claude Code導入](https://x.com/coconala_eng/status/1939597989473026485) |
| REALITY株式会社                          |            |          | ✅                  |           |             | （全エンジニアに「GitHub Copilot」利用環境を提供） <br> [REALITY株式会社の導入事例](https://note.com/reality_eng/n/nee88b2d864fd)           |
| 株式会社ログラス                          |  ✅           | 🌀         | ✅               | 🌀          |             | （全エンジニアにCursor導入・一部にDevin導入） <br> [ログラスは全エンジニアにCursorを配ります](https://comemo.nikkei.com/n/n26dc284dcd5a) <br> [数年来の技術的負債を改修した話 - 2種類のORM並列状態からの脱却 -](https://zenn.dev/loglass/articles/94753ea267bb74) <br> [社内業務の生産性を爆上げしたGPTs / 利用推進のための取り組み](https://note.com/majackyy/n/n10b8191ef9ac?magazine_key=m56fa214ad4c6)         |
| 株式会社CINC                          |             |         |                | ✅         |             | （ChatGPT Teamを全社導入） <br> [「ChatGPT Team」の全社導入後アンケートの結果に関するお知らせ](https://www.cinc-j.co.jp/news/7116/)         |
| 株式会社リアルグローブ                     | ✅          |           | ✅                  | ✅           |             | （全社の希望者に各アカウントを配布、Gemini Proを全社導入） <br> [社員の働き方改革：生成AIで開発効率化とエンジニアの負担を軽減！](https://note.com/realglobe101/n/n014bcc85ccec) |
| Cloudbase 株式会社                  | ✅       | ✅        | ✅        | ✅        | ✅️        | （Cursor, ChatGPT はロールを制限せず希望者に導入。Claude Code は API と Max プラン両方導入。Gemini Proは全社導入）
| 株式会社エアークローゼット | ✅           | 🌀             | ✅            | ✅            | ✅            | (Claude Code Max, GitHub Copilotを全エンジニアに導入し、Cursorは希望者に支給しています。Devinは一部で検証中です。API経由でGeminiも利用しています。）<br> [Claude Code Maxを全エンジニアに導入しました！](https://zenn.dev/aircloset/articles/6a343b70185e02) |
| 株式会社ゲームエイト                     | 🌀          | ✅         | ✅                  | ✅           | ✅          | （Cursor一部導入、Devin・Copilot・ChatGPT・Claude Code全社導入） <br> [GitHub Copilot導入](https://x.com/chan_san_jp/status/1626073316523130883) <br> [Claude MAX導入](https://x.com/chan_san_jp/status/1930602413473636483) |
| 株式会社マインディア                     | 🌀           | 🌀           | ✅                  | ✅           | ✅          | Cline使い放題。<br> Cursorも希望者は全員利用可能<br>Claude Code, Gemini Cliの使用制限なし<br> 新モデルやClaude の Github統合はリリース日から[利用可能](https://zenn.dev/minedia/articles/be0005c37f7229)<br> Imagen,Midjourney,Lumaなど動画生成AIのAPIも利用可能。<br> 全社的にLLMは積極的に利用する方針なので申請すれば利用可能です。([参考](https://zenn.dev/p/minedia)) |
| 株式会社メドレー                          | ✅          | ✅         | ✅                  | 🌀           | ✅           | 希望者に各アカウントを配布。Devinも100名を超えて積極活用中です。ClaudeCodeはAPI・Maxプランどちらも状況に合わせて導入  <br> [メドレーのAI活用戦略：「AI for All」](https://developer.medley.jp/entry/2025/04/25/112655/)           |
| 株式会社picon                          | ✅          | ✅         | ✅                  | ✅           | ✅           | （職種問わず全社員にAIツールを導入）                      |
| 株式会社サイバーエージェント | ✅           | 🌀             | ✅            | ✅            | ✅            | （全社的に GitHub Copilot と ChatGPT をエンタープライズ契約しているのに加え、エンジニア1人あたり $200/月 まで任意の開発AIエージェントの費用を負担） <br> [サイバーエージェントのAI導入事例](https://note.com/cyberagent/n/n10b8191ef9ac) <br> [サイバーエージェントのGitHub Copilot導入と 開発生産性](https://speakerdeck.com/kurochan/saihaesientonogithub-copilotdao-ru-to-kai-fa-sheng-chan-xing?slide=68) <br> [サイバーエージェントのGitHub CopilotのAnalyticsデータを公開！利用開始から約3ヶ月でエンジニアの生産性は向上したのか？](https://developers.cyberagent.co.jp/blog/archives/43059/) <br> [開発AIエージェント導入に年間約4億円を投資決定](https://www.cyberagent.co.jp/news/detail/id=32077) |
| STORES 株式会社 | ✅ | ✅ | ✅ | ✅ | 🌀 | Cursor, Devin, GitHub Copilot Enterpriseは申請に基づき希望者（全社員対象）にアカウント発行。ChatGPTも申請に応じて利用可能。Claude Codeは一部で展開中。<br>[AIサービス導入時にまずチェックすべき3つの観点](https://product.st.inc/entry/2025/06/26/194458) |
| 株式会社 asken | ✅ | ✅ | ✅ | 🌀 | 🌀 | Cursor、Devin、GitHub Copilotは全エンジニアに導入済み |
<<<<<<< HEAD
| 株式会社 オプティム | ✅ |  |   |   | ✅ | 全エンジニアにAmazon bedrock経由で導入済み |
=======
| レバレジーズ株式会社 | 🌀 | 🌀 | [✅](https://tech.leverages.jp/entry/2023/07/24/140938) | Gemini<br>[社内ツール](https://tech.leverages.jp/entry/2024/12/10/131137) | 🌀 | 自社のセキュリティやプライバシーポリシー等に抵触しない限り、申請すれば利用可能 |
| 千株式会社                     | ✅          | 🌀           | ✅                  | 🌀          | 🌀          | （「GitHub Copilot、Cursor」を全エンジニア・PdMに導入・Devin、Claude Codeを一部導入） |
| 株式会社TechBowl                       |            |           | ✅                  |             | ✅           | GitHub CopilotとClaude Codeを全社導入 <br> [参考](https://zenn.dev/p/techtrain_blog)                                          |
>>>>>>> 57c170ed

**注:** 上記のチェックマーク（✅）は、各社が公式に発表・確認した導入事例に基づき記載しています。などの出典は各社のプレスリリースや公式ニュースから引用しています。<|MERGE_RESOLUTION|>--- conflicted
+++ resolved
@@ -68,12 +68,10 @@
 | 株式会社サイバーエージェント | ✅           | 🌀             | ✅            | ✅            | ✅            | （全社的に GitHub Copilot と ChatGPT をエンタープライズ契約しているのに加え、エンジニア1人あたり $200/月 まで任意の開発AIエージェントの費用を負担） <br> [サイバーエージェントのAI導入事例](https://note.com/cyberagent/n/n10b8191ef9ac) <br> [サイバーエージェントのGitHub Copilot導入と 開発生産性](https://speakerdeck.com/kurochan/saihaesientonogithub-copilotdao-ru-to-kai-fa-sheng-chan-xing?slide=68) <br> [サイバーエージェントのGitHub CopilotのAnalyticsデータを公開！利用開始から約3ヶ月でエンジニアの生産性は向上したのか？](https://developers.cyberagent.co.jp/blog/archives/43059/) <br> [開発AIエージェント導入に年間約4億円を投資決定](https://www.cyberagent.co.jp/news/detail/id=32077) |
 | STORES 株式会社 | ✅ | ✅ | ✅ | ✅ | 🌀 | Cursor, Devin, GitHub Copilot Enterpriseは申請に基づき希望者（全社員対象）にアカウント発行。ChatGPTも申請に応じて利用可能。Claude Codeは一部で展開中。<br>[AIサービス導入時にまずチェックすべき3つの観点](https://product.st.inc/entry/2025/06/26/194458) |
 | 株式会社 asken | ✅ | ✅ | ✅ | 🌀 | 🌀 | Cursor、Devin、GitHub Copilotは全エンジニアに導入済み |
-<<<<<<< HEAD
-| 株式会社 オプティム | ✅ |  |   |   | ✅ | 全エンジニアにAmazon bedrock経由で導入済み |
-=======
 | レバレジーズ株式会社 | 🌀 | 🌀 | [✅](https://tech.leverages.jp/entry/2023/07/24/140938) | Gemini<br>[社内ツール](https://tech.leverages.jp/entry/2024/12/10/131137) | 🌀 | 自社のセキュリティやプライバシーポリシー等に抵触しない限り、申請すれば利用可能 |
 | 千株式会社                     | ✅          | 🌀           | ✅                  | 🌀          | 🌀          | （「GitHub Copilot、Cursor」を全エンジニア・PdMに導入・Devin、Claude Codeを一部導入） |
 | 株式会社TechBowl                       |            |           | ✅                  |             | ✅           | GitHub CopilotとClaude Codeを全社導入 <br> [参考](https://zenn.dev/p/techtrain_blog)                                          |
->>>>>>> 57c170ed
+| 株式会社 オプティム | ✅ | | | | ✅ | 全エンジニアにAmazon bedrock経由で導入済み |
+
 
 **注:** 上記のチェックマーク（✅）は、各社が公式に発表・確認した導入事例に基づき記載しています。などの出典は各社のプレスリリースや公式ニュースから引用しています。