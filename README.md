--- conflicted
+++ resolved
@@ -49,10 +49,7 @@
 | 株式会社マネーフォワード                      |            |           | ✅                  |             | （GitHub Copilot導入効果を検証・活用）                |
 | 株式会社ZOZO                          |            |           | ✅                  |             | （GitHub Copilot導入時の工夫点を紹介）                |
 | 株式会社NTTデータ                        |            |           | ✅                  |             | （2023年度に社内でGitHub Copilot先行導入・効果検証）       |
-<<<<<<< HEAD
+| 株式会社ベースマキナ                          | ✅          | ✅         | ✅                  | ✅           | （Cursor・Copilotを開発にて全社導入、Devin・ChatGPTを必要に応じて活用）  <br> [開発期間2週間！新機能の叩き台をAIエージェント駆動で爆速開発した話](https://tech.basemachina.jp/entry/prototyping-with-ai-agent)           |
 | コクヨ株式会社                          |            | ✅         | ✅                  | ✅           | （Devin導入、Copilot導入、GPTを含めた複数LLMモデルのチャットツール有り） [Devin導入記事](https://note.com/kokuyo_engineer/n/n2f4035ec6447)、[GitHub Copilot関連記事](https://note.com/kokuyo_engineer/n/n2c0572956865)、[GPTを含めた複数LLMモデルのチャットツール](https://classmethod.jp/cases/kokuyo/)            |
-=======
-| 株式会社ベースマキナ                          | ✅          | ✅         | ✅                  | ✅           | （Cursor・Copilotを開発にて全社導入、Devin・ChatGPTを必要に応じて活用）  <br> [開発期間2週間！新機能の叩き台をAIエージェント駆動で爆速開発した話](https://tech.basemachina.jp/entry/prototyping-with-ai-agent)           |
->>>>>>> 19ddb259
 
 **注:** 上記のチェックマーク（✅）は、各社が公式に発表・確認した導入事例に基づき記載しています。などの出典は各社のプレスリリースや公式ニュースから引用しています。