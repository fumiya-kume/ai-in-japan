--- conflicted
+++ resolved
@@ -91,9 +91,6 @@
 | 株式会社コロプラ                         | ✅          | 🌀         | ✅                  | ✅           | ✅           | （Gemini Pro全社導入、Gemini CLI一部導入） <br> [AI駆動開発に向けた取り組み - AI推進組織の発足とCursorの導入](https://blog.colopl.dev/entry/cursor-engineer-adoption-2025) |
 | 株式会社 mov | ✅ | ✅ | ✅  | ✅ | ✅ | [mov は各種 AI ツールを導入しています](https://note.com/kaiba/n/n25e5cce10932)
 | [株式会社kubell](https://www.kubell.com/) | 🌀 | 🌀 | ✅ | | 🌀 | 希望者にはCursor,Devin,ClaudeCodeなど付与。全社としてはGeminiが使えるような環境。 |
-<<<<<<< HEAD
-| 株式会社Grooves | ✅ | ✅ | ✅  | 🌀 |🌀| Gemini for Google Workspaceを導入<br>ChatGPTは希望者に配布|
-=======
 | 株式会社エスマット                         | ✅          | ✅         | ✅                  | ✅           | ✅           | 個人が好きな環境を選択可能。Claude Codeは利用量に応じてMAXプランに切り替え可。|
 | 株式会社B4A | 🌀 | ✅ | ✅ | 🌀 | ✅ | プロダクトチーム全社員がClaude CodeとDevin利用可能。<br>全社員がGemini利用可能。<br>CursorとChatGPTは一部のみ利用可能。 |
 | mocomoco株式会社                        | 🌀          | 🌀         | ✅                  | ✅           | ✅           | mocomocoでは、Claude Codeを開発部全員に導入しています🤖 <br> https://x.com/gojiteji/status/1936074104811229686 |
@@ -105,6 +102,6 @@
 | 株式会社GameWith | ✅ | ✅ | ✅ | ✅ | ✅ | 2023年3月よりGithub Copilot全社導入。2024年5月よりCursor, ChatGPT, Claudeなどの全社導入。Devin, Claude Codeも試験導入後に全社導入、その他Geminiも導入済み） <br> 【[GameWithでAIをうまく使うために取り組んでいること](https://tech.gamewith.co.jp/entry/2023/05/23/184033)】 <br> 【[AIツールの選択肢が増えたのでCursorを使い始めてみた話](https://tech.gamewith.co.jp/entry/2024/12/04/161409)】 <br> 【[Devinを2ヶ月間使った結果](https://tech.gamewith.co.jp/entry/2025/05/16/080000)】 |
 | Nature株式会社                         | ✅          | ✅         | ✅                  | 🌀           | ✅           | Google Workspace契約によりGemini Advanced利用可能。他のAIツールも申請すれば基本的に予算範囲内で利用可能。 <br> [【生成AI入門者向け】社内用に作ったスライドを公開します](https://engineering.nature.global/entry/how-to-get-along-well-with-generative-ai-public-version) |
 | Check Inn 株式会社 |  | ✅ | ✅  | 🌀 |  | GitHub Copilot・Devinを全エンジニアに導入。<br>ChatGPTは一部導入済み
->>>>>>> 4955ff56
+| 株式会社Grooves | ✅ | ✅ | ✅  | 🌀 | 🌀 | Gemini for Google Workspaceを導入<br>ChatGPTは希望者に配布|
 
 **注:** 上記のチェックマーク（✅）は、各社が公式に発表・確認した導入事例に基づき記載しています。などの出典は各社のプレスリリースや公式ニュースから引用しています。