--- conflicted
+++ resolved
@@ -59,10 +59,7 @@
 | 株式会社ログラス                          |  ✅           | 🌀         | ✅               | 🌀          |             | （全エンジニアにCursor導入・一部にDevin導入） <br> [ログラスは全エンジニアにCursorを配ります](https://comemo.nikkei.com/n/n26dc284dcd5a) <br> [数年来の技術的負債を改修した話 - 2種類のORM並列状態からの脱却 -](https://zenn.dev/loglass/articles/94753ea267bb74) <br> [社内業務の生産性を爆上げしたGPTs / 利用推進のための取り組み](https://note.com/majackyy/n/n10b8191ef9ac?magazine_key=m56fa214ad4c6)         |
 | 株式会社CINC                          |             |         |                | ✅         |             | （ChatGPT Teamを全社導入） <br> [「ChatGPT Team」の全社導入後アンケートの結果に関するお知らせ](https://www.cinc-j.co.jp/news/7116/)         |
 | 株式会社リアルグローブ                     | ✅          |           | ✅                  | ✅           |             | （全社の希望者に各アカウントを配布、Gemini Proを全社導入） <br> [社員の働き方改革：生成AIで開発効率化とエンジニアの負担を軽減！](https://note.com/realglobe101/n/n014bcc85ccec) |
-<<<<<<< HEAD
+| 株式会社エアークローゼット | ✅           | 🌀             | ✅            | ✅            | ✅            | (Claude Code Max, GitHub Copilotを全エンジニアに導入し、Cursorは希望者に支給しています。Devinは一部で検証中です。API経由でGeminiも利用しています。）<br> [Claude Code Maxを全エンジニアに導入しました！](https://zenn.dev/aircloset/articles/6a343b70185e02) |
 | 株式会社ゲームエイト                     | 🌀          | ✅         | ✅                  | ✅           | ✅          | （Cursor一部導入、Devin・Copilot・ChatGPT・Claude Code全社導入） <br> [GitHub Copilot導入](https://x.com/chan_san_jp/status/1626073316523130883) <br> [Claude MAX導入](https://x.com/chan_san_jp/status/1930602413473636483) |
-=======
-| 株式会社エアークローゼット | ✅           | 🌀             | ✅            | ✅            | ✅            | (Claude Code Max, GitHub Copilotを全エンジニアに導入し、Cursorは希望者に支給しています。Devinは一部で検証中です。API経由でGeminiも利用しています。）<br> [Claude Code Maxを全エンジニアに導入しました！](https://zenn.dev/aircloset/articles/6a343b70185e02) |
->>>>>>> 211be6cf
 
 **注:** 上記のチェックマーク（✅）は、各社が公式に発表・確認した導入事例に基づき記載しています。などの出典は各社のプレスリリースや公式ニュースから引用しています。